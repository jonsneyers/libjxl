# Changelog

All notable changes to this project will be documented in this file.

The format is based on [Keep a Changelog](https://keepachangelog.com/en/1.0.0/),
and this project adheres to [Semantic Versioning](https://semver.org/spec/v2.0.0.html).

## [0.6] - Unreleased
### Added
 - API: New functions to decode extra channels:
   `JxlDecoderExtraChannelBufferSize` and `JxlDecoderSetExtraChannelBuffer`.
 - API: New function `JxlEncoderInitBasicInfo` to initialize `JxlBasicInfo`
   (only needed when encoding). NOTE: it is now required to call this function
   when using the encoder. Padding was added to the struct for forward
   compatibility.
 - API: Support for encoding oriented images.
 - API: FLOAT16 support in the encoder API.
 - Rewrite of the GDK pixbuf loader plugin. Added proper color management and
   animation support.
 - Rewrite of GIMP plugin. Added compression parameters dialog and switched to
   using the public C API.
 - Debian packages for GDK pixbuf loader (`libjxl-gdk-pixbuf`) and GIMP
   (`libjxl-gimp-plugin`) plugins.
 - `cjxl`/`djxl` support for `stdin` and `stdout`.

### Changed
 - API: Renamed the field `alpha_associated` in `JxlExtraChannelInfo` to
   `alpha_premultiplied`, to match the corresponding name in `JxlBasicInfo`.
 - Improved the 2x2 downscaling method in the encoder for the optional color
   channel resampling for low bit rates.
<<<<<<< HEAD
 - Fixed: the combination of floating point original data, XYB color encoding,
   and Modular mode was broken (in both encoder and decoder). It now works.
   NOTE: this can cause the current encoder to write jxl bitstreams that do
   not decode with the old decoder. In particular this will happen when using
   cjxl with PFM, EXR, or floating point PSD input, and a combination of XYB
   and modular mode is used (which caused an encoder error before), e.g.
   using options like `-m -q 80` (lossy modular), `-d 4.5` or `--progressive_dc=1`
   (modular DC frame), or default lossy encoding on an image where patches
   end up being used. There is no problem when using cjxl with PNG, JPEG, GIF,
   APNG, PPM, PGM, PGX, or integer (8-bit or 16-bit) PSD input.

=======
 - `libjxl` static library now bundles skcms, fixing static linking in
   downstream projects when skcms is used.
 - Spline rendering performance improvements.
 - Butteraugli changes for less visual masking.
>>>>>>> f0a7abce

## [0.5] - 2021-08-02
### Added
 - API: New function to decode the image using a callback outputting a part of a
   row per call.
 - API: 16-bit float output support.
 - API: `JxlDecoderRewind` and `JxlDecoderSkipFrames` functions to skip more
   efficiently to earlier animation frames.
 - API: `JxlDecoderSetPreferredColorProfile` function to choose color profile in
   certain circumstances.
 - encoder: Adding `center_x` and `center_y` flags for more control of the tile
   order.
 - New encoder speeds `lightning` (1) and `thunder` (2).

### Changed
 - Re-licensed the project under a BSD 3-Clause license. See the
   [LICENSE](LICENSE) and [PATENTS](PATENTS) files for details.
 - Full JPEG XL part 1 specification support: Implemented all the spec required
   to decode files to pixels, including cases that are not used by the encoder
   yet. Part 2 of the spec (container format) is final but not fully implemented
   here.
 - Butteraugli metric improvements. Exact numbers are different from previous
   versions.
 - Memory reductions during decoding.
 - Reduce the size of the jxl_dec library by removing dependencies.
 - A few encoding speedups.
 - Clarify the security policy.
 - Significant encoding improvements (~5 %) and less ringing.
 - Butteraugli metric to have some less masking.
 - `cjxl` flag `--speed` is deprecated and replaced by the `--effort` synonym.

### Removed
- API for returning a downsampled DC was deprecated
  (`JxlDecoderDCOutBufferSize` and `JxlDecoderSetDCOutBuffer`) and will be
  removed in the next release.

## [0.3.7] - 2021-03-29
### Changed
 - Fix a rounding issue in 8-bit decoding.

## [0.3.6] - 2021-03-25
### Changed
 - Fix a bug that could result in the generation of invalid codestreams as
   well as failure to decode valid streams.

## [0.3.5] - 2021-03-23
### Added
 - New encode-time options for faster decoding at the cost of quality.
 - Man pages for cjxl and djxl.

### Changed
 - Memory usage improvements.
 - Faster decoding to 8-bit output with the C API.
 - GIMP plugin: avoid the sRGB conversion dialog for sRGB images, do not show
   a console window on Windows.
 - Various bug fixes.

## [0.3.4] - 2021-03-16
### Changed
 - Improved box parsing.
 - Improved metadata handling.
 - Performance and memory usage improvements.

## [0.3.3] - 2021-03-05
### Changed
 - Performance improvements for small images.
 - Add a (flag-protected) non-high-precision mode with better speed.
 - Significantly speed up the PQ EOTF.
 - Allow optional HDR tone mapping in djxl (--tone_map, --display_nits).
 - Change the behavior of djxl -j to make it consistent with cjxl (#153).
 - Improve image quality.
 - Improve EXIF handling.

## [0.3.2] - 2021-02-12
### Changed
 - Fix embedded ICC encoding regression
   [#149](https://gitlab.com/wg1/jpeg-xl/-/issues/149).

## [0.3.1] - 2021-02-10
### Changed
 - New experimental Butteraugli API (`jxl/butteraugli.h`).
 - Encoder improvements to low quality settings.
 - Bug fixes, including fuzzer-found potential security bug fixes.
 - Fixed `-q 100` and `-d 0` not triggering lossless modes.

## [0.3] - 2021-01-29
### Changed
 - Minor change to the Decoder C API to accommodate future work for other ways
   to provide input.
 - Future decoder C API changes will be backwards compatible.
 - Lots of bug fixes since the previous version.

## [0.2] - 2020-12-24
### Added
 - JPEG XL bitstream format is frozen. Files encoded with 0.2 will be supported
   by future versions.

### Changed
 - Files encoded with previous versions are not supported.

## [0.1.1] - 2020-12-01

## [0.1] - 2020-11-14
### Added
 - Initial release of an encoder (`cjxl`) and decoder (`djxl`) that work
   together as well as a benchmark tool for comparison with other codecs
   (`benchmark_xl`).
 - Note: JPEG XL format is in the final stages of standardization, minor changes
   to the codestream format are still possible but we are not expecting any
   changes beyond what is required by bug fixing.
 - API: new decoder API in C, check the `examples/` directory for its example
   usage. The C API is a work in progress and likely to change both in API and
   ABI in future releases.<|MERGE_RESOLUTION|>--- conflicted
+++ resolved
@@ -28,7 +28,6 @@
    `alpha_premultiplied`, to match the corresponding name in `JxlBasicInfo`.
  - Improved the 2x2 downscaling method in the encoder for the optional color
    channel resampling for low bit rates.
-<<<<<<< HEAD
  - Fixed: the combination of floating point original data, XYB color encoding,
    and Modular mode was broken (in both encoder and decoder). It now works.
    NOTE: this can cause the current encoder to write jxl bitstreams that do
@@ -39,13 +38,10 @@
    (modular DC frame), or default lossy encoding on an image where patches
    end up being used. There is no problem when using cjxl with PNG, JPEG, GIF,
    APNG, PPM, PGM, PGX, or integer (8-bit or 16-bit) PSD input.
-
-=======
  - `libjxl` static library now bundles skcms, fixing static linking in
    downstream projects when skcms is used.
  - Spline rendering performance improvements.
  - Butteraugli changes for less visual masking.
->>>>>>> f0a7abce
 
 ## [0.5] - 2021-08-02
 ### Added
